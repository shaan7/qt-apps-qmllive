--- conflicted
+++ resolved
@@ -1,11 +1,6 @@
 project = QmlLive
-<<<<<<< HEAD
 description = Pelagicore QmlLive Reference Documentation
-url = https://doc.qt.io/QmlLive
-=======
-description = Pelagicore QML Live Reference Documentation
 url = https://doc.qt.io/QtQmlLive
->>>>>>> 8980a410
 version = $QT_VERSION
 
 sources.fileextensions = "*.cpp *.qdoc *.mm *.qml"
@@ -42,10 +37,5 @@
 qhp.QmlLive.subprojects.manual.indexTitle = Qt QmlLive
 qhp.QmlLive.subprojects.manual.type = manual
 
-<<<<<<< HEAD
-navigation.landingpage = "Qt QmlLive"
-buildversion = "Qt QmlLive $QT_VERSION"
-=======
-navigation.homepage = "Qt QML Live"
-buildversion = "Qt QML Live $QT_VERSION"
->>>>>>> 8980a410
+navigation.homepage = "Qt QmlLive"
+buildversion = "Qt QmlLive $QT_VERSION"