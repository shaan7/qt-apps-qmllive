/****************************************************************************
**
** Copyright (C) 2016 Pelagicore AG
** Contact: https://www.qt.io/licensing/
**
** This file is part of the QmlLive tool.
**
** $QT_BEGIN_LICENSE:GPL-QTAS$
** Commercial License Usage
** Licensees holding valid commercial Qt Automotive Suite licenses may use
** this file in accordance with the commercial license agreement provided
** with the Software or, alternatively, in accordance with the terms
** contained in a written agreement between you and The Qt Company.  For
** licensing terms and conditions see https://www.qt.io/terms-conditions.
** For further information use the contact form at https://www.qt.io/contact-us.
**
** GNU General Public License Usage
** Alternatively, this file may be used under the terms of the GNU
** General Public License version 3 or (at your option) any later version
** approved by the KDE Free Qt Foundation. The licenses are as published by
** the Free Software Foundation and appearing in the file LICENSE.GPL3
** included in the packaging of this file. Please review the following
** information to ensure the GNU General Public License requirements will
** be met: https://www.gnu.org/licenses/gpl-3.0.html.
**
** $QT_END_LICENSE$
**
** SPDX-License-Identifier: GPL-3.0
**
****************************************************************************/

/*!

\page qmllive-installation.html
\title Installation

\section1 Dependencies

\list
    \li Windows, Linux or macOS
    \li Qt5.4 or higher
\endlist

<<<<<<< HEAD

=======
>>>>>>> 8f344fdc
\section1 Building for desktop

\code
    $ qmake
    $ make
\endcode

QmlLive Bench can be started directly from build directory by executing
\c{./bin/qmllivebench}. Optionally it can be installed with

\code
    $ make install
\endcode


\section1 Building for device

\e{Note: Only needed when you want to have live reloading enabled on the
target.}

\code
    # using qmake from cross compiler toolchain
    $ qmake "CONFIG+=skip-bench skip-examples static-link-runtime"
    $ make
\endcode

You need to cross-compile QmlLive and copy the \c{./bin/qmlliveruntime} binary onto the
target.

Optionally it can be packaged with the help of

\code
    $ make install INSTALL_ROOT=...
\endcode


\section1 Building documentation

\code
    $ qmake CONFIG+=force_independent
    $ make docs
\endcode

The documentation will be available at \tt{doc/qmllive/index.html}.


\section1 Build options reference

The following values can be added to qmake \c CONFIG variable:

\table
\header
    \li Option
    \li Description

\row
    \li skip-bench
    \li Do not build \l{The Workbench}{QmlLive Bench}

\row
    \li skip-examples
    \li Do not build examples

\row
    \li skip-runtime
    \li Do not build \l{QmlLive Runtime}

\row
    \li skip-tests
    \li Do not build tests

\row
    \li static-link-runtime
    \li Produce a single-binary QmlLive Runtime executable. Without this option
        enabled QmlLive Runtime executable requires the \c libqmllive dynamic
        library to be copied to the target.
\endtable

The following custom qmake variables are recognized:

\table
\header
    \li Variable
    \li Description

\row
    \li PREFIX
    \li Installation prefix. Defaults to \c{$$[QT_INSTALL_PREFIX]}.

\row
    \li EXAMPLES_PREFIX
    \li Installation prefix for examples. Defaults to
        \c{$$[QT_INSTALL_EXAMPLES]/qmllive}.

\row
    \li QMLLIVE_VERSION_EXTRA
    \li Distribution specific version description (spaces allowed).

\row
    \li QMLLIVE_REVISION
    \li The VCS revision number.

\row
    \li QMLLIVE_SETTINGS_VARIANT
    \li Overrides \c QCoreApplication::organizationName which is used to determine
        application specific \c QSettings storage.
\endtable


*/<|MERGE_RESOLUTION|>--- conflicted
+++ resolved
@@ -41,10 +41,6 @@
     \li Qt5.4 or higher
 \endlist
 
-<<<<<<< HEAD
-
-=======
->>>>>>> 8f344fdc
 \section1 Building for desktop
 
 \code
